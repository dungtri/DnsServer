﻿using DnsServerCore;
using System;
using System.Threading;
using System.Threading.Tasks;

namespace DnsServerApp
{
    class Program
    {
        static async Task Main(string[] args)
        {
            string configFolder = null;

            if (args.Length == 1)
                configFolder = args[0];

<<<<<<< HEAD
            DnsService service = null;

=======
            DnsWebService service = null;
            CancellationTokenSource cancellationTokenSource = new CancellationTokenSource();
>>>>>>> a58a598a
            try
            {
                service = new DnsService(configFolder);
                service.Start();

                Console.WriteLine("Technitium DNS Server was started successfully.");
                Console.WriteLine("Using config folder: " + service.ConfigFolder);
                Console.WriteLine("");
                Console.WriteLine("");
                Console.WriteLine("Press [CTRL + C] to stop...");

                Console.CancelKeyPress += delegate
                {
                    cancellationTokenSource.Cancel(false);
                };

<<<<<<< HEAD
                AppDomain.CurrentDomain.ProcessExit += delegate
=======
                while (true)
>>>>>>> a58a598a
                {
                    await Task.Delay(1000, cancellationTokenSource.Token);

                    if (cancellationTokenSource.Token.IsCancellationRequested)
                    {
                        break;
                    }
                }
            }
            catch (ThreadInterruptedException) { }
            catch (TaskCanceledException) { }
            catch (Exception ex)
            {
                Console.WriteLine(ex.ToString());
            }
            finally
            {
                if (service != null)
                {
                    Console.WriteLine("");
                    Console.WriteLine("Technitium DNS Server is stopping...");
                    service.Dispose();
                    service = null;
                    Console.WriteLine("Technitium DNS Server was stopped successfully.");
                }
            }
        }
    }
}<|MERGE_RESOLUTION|>--- conflicted
+++ resolved
@@ -14,13 +14,8 @@
             if (args.Length == 1)
                 configFolder = args[0];
 
-<<<<<<< HEAD
             DnsService service = null;
-
-=======
-            DnsWebService service = null;
             CancellationTokenSource cancellationTokenSource = new CancellationTokenSource();
->>>>>>> a58a598a
             try
             {
                 service = new DnsService(configFolder);
@@ -37,11 +32,7 @@
                     cancellationTokenSource.Cancel(false);
                 };
 
-<<<<<<< HEAD
-                AppDomain.CurrentDomain.ProcessExit += delegate
-=======
                 while (true)
->>>>>>> a58a598a
                 {
                     await Task.Delay(1000, cancellationTokenSource.Token);
 
